# Copyright (c) OpenMMLab. All rights reserved.
from .hooks import DumpSubnetHook, EstimateResourcesHook
from .optimizers import SeparateOptimWrapperConstructor
<<<<<<< HEAD
from .runner import (AutoSlimValLoop, DartsEpochBasedTrainLoop,
                     DartsIterBasedTrainLoop, EvolutionSearchLoop,
                     GreedySamplerTrainLoop, ItePruneValLoop,
                     SelfDistillValLoop, SingleTeacherDistillValLoop,
                     SlimmableValLoop)
=======
from .runner import (DartsEpochBasedTrainLoop, DartsIterBasedTrainLoop,
                     EvolutionSearchLoop, GreedySamplerTrainLoop,
                     SelfDistillValLoop, SingleTeacherDistillValLoop,
                     SlimmableValLoop, SubnetValLoop)
>>>>>>> 1c03a073

__all__ = [
    'SeparateOptimWrapperConstructor', 'DumpSubnetHook',
    'SingleTeacherDistillValLoop', 'DartsEpochBasedTrainLoop',
    'DartsIterBasedTrainLoop', 'SlimmableValLoop', 'EvolutionSearchLoop',
<<<<<<< HEAD
    'GreedySamplerTrainLoop', 'AutoSlimValLoop', 'EstimateResourcesHook',
    'SelfDistillValLoop', 'ItePruneValLoop'
=======
    'GreedySamplerTrainLoop', 'SubnetValLoop', 'EstimateResourcesHook',
    'SelfDistillValLoop'
>>>>>>> 1c03a073
]<|MERGE_RESOLUTION|>--- conflicted
+++ resolved
@@ -1,28 +1,15 @@
 # Copyright (c) OpenMMLab. All rights reserved.
 from .hooks import DumpSubnetHook, EstimateResourcesHook
 from .optimizers import SeparateOptimWrapperConstructor
-<<<<<<< HEAD
-from .runner import (AutoSlimValLoop, DartsEpochBasedTrainLoop,
-                     DartsIterBasedTrainLoop, EvolutionSearchLoop,
-                     GreedySamplerTrainLoop, ItePruneValLoop,
-                     SelfDistillValLoop, SingleTeacherDistillValLoop,
-                     SlimmableValLoop)
-=======
 from .runner import (DartsEpochBasedTrainLoop, DartsIterBasedTrainLoop,
                      EvolutionSearchLoop, GreedySamplerTrainLoop,
                      SelfDistillValLoop, SingleTeacherDistillValLoop,
                      SlimmableValLoop, SubnetValLoop)
->>>>>>> 1c03a073
 
 __all__ = [
     'SeparateOptimWrapperConstructor', 'DumpSubnetHook',
     'SingleTeacherDistillValLoop', 'DartsEpochBasedTrainLoop',
     'DartsIterBasedTrainLoop', 'SlimmableValLoop', 'EvolutionSearchLoop',
-<<<<<<< HEAD
-    'GreedySamplerTrainLoop', 'AutoSlimValLoop', 'EstimateResourcesHook',
-    'SelfDistillValLoop', 'ItePruneValLoop'
-=======
     'GreedySamplerTrainLoop', 'SubnetValLoop', 'EstimateResourcesHook',
     'SelfDistillValLoop'
->>>>>>> 1c03a073
 ]