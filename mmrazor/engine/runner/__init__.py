--- conflicted
+++ resolved
@@ -10,10 +10,5 @@
 __all__ = [
     'SingleTeacherDistillValLoop', 'DartsEpochBasedTrainLoop',
     'DartsIterBasedTrainLoop', 'SlimmableValLoop', 'EvolutionSearchLoop',
-<<<<<<< HEAD
-    'GreedySamplerTrainLoop', 'AutoSlimValLoop', 'SelfDistillValLoop',
-    'ItePruneValLoop'
-=======
     'GreedySamplerTrainLoop', 'SubnetValLoop', 'SelfDistillValLoop'
->>>>>>> 1c03a073
 ]